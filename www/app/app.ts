--- conflicted
+++ resolved
@@ -39,13 +39,8 @@
       private rootEl: polymer.Base, private debugMode: boolean,
       urlInterceptor: UrlInterceptor|undefined, private clipboard: Clipboard,
       private errorReporter: OutlineErrorReporter, private settings: Settings,
-<<<<<<< HEAD
-      private environmentVars: EnvironmentVariables, private updater: Updater,
-      document = window.document) {
-=======
-      private environmentVars: EnvironmentVariables, private hasSystemVpnSupport: boolean,
+      private environmentVars: EnvironmentVariables,
       private updater: Updater, private quitApplication: () => void, document = window.document) {
->>>>>>> 56ec9445
     this.serverListEl = rootEl.$.serversView.$.serverList;
     this.feedbackViewEl = rootEl.$.feedbackView;
 
