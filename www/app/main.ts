--- conflicted
+++ resolved
@@ -83,12 +83,8 @@
             const app = new App(
                 eventQueue, serverRepo, getRootEl(), debugMode, platform.getUrlInterceptor(),
                 platform.getClipboard(), platform.getErrorReporter(environmentVars), settings,
-<<<<<<< HEAD
-                environmentVars, platform.getUpdater());
-=======
-                environmentVars, platform.hasSystemVpnSupport(), platform.getUpdater(),
+                environmentVars, platform.getUpdater(),
                 platform.quitApplication);
->>>>>>> 56ec9445
           },
           (e) => {
             onUnexpectedError(e);
